--- conflicted
+++ resolved
@@ -19,21 +19,12 @@
     , tagToString
     ) where
 
-<<<<<<< HEAD
-import Data.Vector(Vector, (!))
-import Language.Haskell.Exts.SrcLoc (SrcSpan(..), SrcSpanInfo(..))
-import Language.Haskell.Exts.Syntax
-import Language.Haskell.Exts.Pretty ( prettyPrintStyleMode
-                                    , Style(..)
-                                    , Mode(OneLineMode)
-=======
 import Data.Vector (Vector, (!))
 import Language.Haskell.Exts.SrcLoc (SrcSpan (..), SrcSpanInfo (..))
 import Language.Haskell.Exts.Syntax
 import Language.Haskell.Exts.Pretty ( prettyPrintStyleMode
                                     , Style (..)
                                     , Mode (OneLineMode)
->>>>>>> c33361e5
                                     , defaultMode
                                     )
 
