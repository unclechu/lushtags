--- conflicted
+++ resolved
@@ -53,15 +53,8 @@
   other-modules:     Tags
   default-language:  Haskell98
   ghc-options:       -Wall
-<<<<<<< HEAD
-  build-depends:     base,
-                     vector,
-                     text,
-                     haskell-src-exts,
-                     process
-=======
   build-depends:     base >= 4 && < 5,
                      vector >= 0.9 && < 0.13,
                      text >= 1.2 && < 2,
-                     haskell-src-exts >= 1.18 && < 2
->>>>>>> c33361e5
+                     haskell-src-exts >= 1.18 && < 2,
+                     process